// This file is part of the Acts project.
//
// Copyright (C) 2020 CERN for the benefit of the Acts project
//
// This Source Code Form is subject to the terms of the Mozilla Public
// License, v. 2.0. If a copy of the MPL was not distributed with this
// file, You can obtain one at http://mozilla.org/MPL/2.0/.

#pragma once

#include "Acts/Definitions/Units.hpp"
#include "ActsExamples/EventData/Trajectories.hpp"
#include "ActsExamples/Framework/WriterT.hpp"
#include "ActsExamples/Validation/DuplicationPlotTool.hpp"
#include "ActsExamples/Validation/EffPlotTool.hpp"
#include "ActsExamples/Validation/FakeRatePlotTool.hpp"
#include "ActsExamples/Validation/TrackSummaryPlotTool.hpp"

#include <mutex>

class TFile;
class TTree;

namespace ActsExamples {

/// Write out the performance of CombinatorialKalmanFilter (CKF), e.g.
/// track efficiency, fake rate etc.
/// @TODO: add duplication plots
///
/// A common file can be provided for the writer to attach his TTree,
/// this is done by setting the Config::rootFile pointer to an existing file
///
/// Safe to use from multiple writer threads - uses a std::mutex lock.
class CKFPerformanceWriter final : public WriterT<TrajectoriesContainer> {
 public:
  struct Config {
    /// Input (found) trajectories collection.
    std::string inputTrajectories;
    /// Input particles collection.
    std::string inputParticles;
    /// Input hit-particles map collection.
    std::string inputMeasurementParticlesMap;
    /// Output filename.
    std::string filePath = "performance_ckf.root";
    /// Output filemode
    std::string fileMode = "RECREATE";
    /// Plot tool configurations.
    EffPlotTool::Config effPlotToolConfig;
    FakeRatePlotTool::Config fakeRatePlotToolConfig;
    DuplicationPlotTool::Config duplicationPlotToolConfig;
    TrackSummaryPlotTool::Config trackSummaryPlotToolConfig;
    /// Min reco-truth matching probability
    double truthMatchProbMin = 0.5;
    /// Min number of measurements
    size_t nMeasurementsMin = 9;
    /// Min transverse momentum
    double ptMin = 1 * Acts::UnitConstants::GeV;
    /// function to check if neural network predicted track label is duplicate
    std::function<bool(std::vector<float>&)> duplicatedPredictor = nullptr;
  };

  /// Construct from configuration and log level.
  CKFPerformanceWriter(Config cfg, Acts::Logging::Level lvl);
  ~CKFPerformanceWriter() override;

  /// Finalize plots.
  ProcessCode endRun() override;

  /// Get readonly access to the config parameters
  const Config& config() const { return m_cfg; }

 private:
  ProcessCode writeT(const AlgorithmContext& ctx,
                     const TrajectoriesContainer& trajectories) override;

  Config m_cfg;
  /// Mutex used to protect multi-threaded writes.
  std::mutex m_writeMutex;
  TFile* m_outputFile{nullptr};
  /// Plot tool for efficiency
  EffPlotTool m_effPlotTool;
  EffPlotTool::EffPlotCache m_effPlotCache;
  /// Plot tool for fake rate
  FakeRatePlotTool m_fakeRatePlotTool;
  FakeRatePlotTool::FakeRatePlotCache m_fakeRatePlotCache{};
  /// Plot tool for duplication rate
  DuplicationPlotTool m_duplicationPlotTool;
  DuplicationPlotTool::DuplicationPlotCache m_duplicationPlotCache{};
  /// Plot tool for track hit info
  TrackSummaryPlotTool m_trackSummaryPlotTool;
<<<<<<< HEAD
  TrackSummaryPlotTool::TrackSummaryPlotCache m_trackSummaryPlotCache;
=======
  TrackSummaryPlotTool::TrackSummaryPlotCache m_trackSummaryPlotCache{};
>>>>>>> e7b72fcd

  // Adding numbers for efficiency, fake, duplicate calculations
  size_t m_nTotalTracks = 0;
  size_t m_nTotalMatchedTracks = 0;
  size_t m_nTotalFakeTracks = 0;
  size_t m_nTotalDuplicateTracks = 0;
  size_t m_nTotalParticles = 0;
  size_t m_nTotalMatchedParticles = 0;
  size_t m_nTotalDuplicateParticles = 0;
  size_t m_nTotalFakeParticles = 0;
};

}  // namespace ActsExamples<|MERGE_RESOLUTION|>--- conflicted
+++ resolved
@@ -88,11 +88,7 @@
   DuplicationPlotTool::DuplicationPlotCache m_duplicationPlotCache{};
   /// Plot tool for track hit info
   TrackSummaryPlotTool m_trackSummaryPlotTool;
-<<<<<<< HEAD
-  TrackSummaryPlotTool::TrackSummaryPlotCache m_trackSummaryPlotCache;
-=======
   TrackSummaryPlotTool::TrackSummaryPlotCache m_trackSummaryPlotCache{};
->>>>>>> e7b72fcd
 
   // Adding numbers for efficiency, fake, duplicate calculations
   size_t m_nTotalTracks = 0;
